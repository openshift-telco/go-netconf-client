// Copyright (c) 2013-2018, Juniper Networks, Inc. All rights reserved.
// Use of this source code is governed by a BSD-style
// license that can be found here
// https://github.com/Juniper/go-netconf/blob/master/LICENSE.

// The content has been modified from the original version, but the initial code
// remains from Juniper Networks, following above licence.

package netconf

import (
	"crypto/x509"
	"encoding/pem"
	"fmt"
	"io"
	"io/ioutil"
	"log/slog"
	"net"
	"strings"
	"time"

	"golang.org/x/crypto/ssh"
)

const (
	// sshDefaultPort is the default SSH port used when communicating with
	// NETCONF
	sshDefaultPort = 830
	// sshNetconfSubsystem sets the SSH subsystem to NETCONF
	sshNetconfSubsystem = "netconf"
)

// TransportSSHOption allow optional configuration for the TransportSSH.
type TransportSSHOption func(*TransportSSH)

// TransportSSH maintains the information necessary to communicate with the
// remote device over SSH
type TransportSSH struct {
	transportBasicIO
	sshClient  *ssh.Client
	sshSession *ssh.Session
	logger     Logger
}

// WithTransportSSHLogger set the TransportSSH logger provided in the TransportSSH option.
func WithTransportSSHLogger(logger Logger) TransportSSHOption {
	return func(t *TransportSSH) {
		t.logger = logger
	}
}

// Close closes an existing SSH session and socket if they exist.
func (t *TransportSSH) Close() error {
	// If TransportSSH is nil ignore closing ssh session
	if t == nil {
		return nil
	}

	// Close the SSH Session if we have one
	if t.sshSession != nil {
		if err := t.sshSession.Close(); err != nil {
			// If we receive an error when trying to close the session, then
			// lets try to close the socket, otherwise it will be left open
			err := t.sshClient.Close()
			if err != nil {
				return err
			}
			return err
		}
	}

	// Close the socket
	if t.sshClient != nil {
		return t.sshClient.Close()
	}
	return fmt.Errorf("no connection to close")
}

// Dial connects and establishes SSH sessions
//
// target can be an IP address (e.g.) 172.16.1.1 which utilizes the default
// NETCONF over SSH port of 830.  Target can also specify a port with the
// following format <host>:<port (e.g. 172.16.1.1:22)
//
// config takes a ssh.ClientConfig connection. See documentation for
// go.crypto/ssh for documentation.  There is a helper function SSHConfigPassword
// thar returns a ssh.ClientConfig for simple username/password authentication
func (t *TransportSSH) Dial(target string, config *ssh.ClientConfig) error {
	if !strings.Contains(target, ":") {
		target = fmt.Sprintf("%s:%d", target, sshDefaultPort)
	}

	var err error

	t.sshClient, err = ssh.Dial("tcp", target, config)
	if err != nil {
		return err
	}

	err = t.setupSession()
	return err
}

// DialSSH creates a new SSH Transport.
// See TransportSSH.Dial for arguments.
<<<<<<< HEAD
func DialSSH(target string, config *ssh.ClientConfig) (*TransportSSH, error) {
	t := new(TransportSSH)
=======
func DialSSH(target string, config *ssh.ClientConfig) (*Session, error) {
	t := new(TransportSSH)

>>>>>>> 90306449
	err := t.Dial(target, config)
	if err != nil {
		err := t.Close()
		if err != nil {
			return nil, err
		}
		return nil, err
	}
<<<<<<< HEAD
	return t, nil
=======
	return NewSession(t), nil
>>>>>>> 90306449
}

// DialSSHTimeout creates a new SSH Transport with timeout.
// See TransportSSH.Dial for arguments.
// The timeout value is used for both connection establishment and Read/Write operations.
func DialSSHTimeout(target string, config *ssh.ClientConfig, timeout time.Duration) (*TransportSSH, error) {
	bareConn, err := net.DialTimeout("tcp", target, timeout)
	if err != nil {
		return nil, err
	}

	conn := &deadlineConn{Conn: bareConn, timeout: timeout}
	t, err := connToTransport(conn, config)
	if err != nil {
		if t != nil {
			err := t.Close()
			if err != nil {
				return nil, err
			}
		}
		return nil, err
	}

	go func() {
		ticker := time.NewTicker(timeout / 2)
		defer ticker.Stop()
		for range ticker.C {
			_, _, err := t.sshClient.Conn.SendRequest("KEEP_ALIVE", true, nil)
			if err != nil {
				return
			}
		}
	}()

	return t, nil
}

<<<<<<< HEAD
// NoDialSSH - create a new TransportSSH from given ssh Client.
func NoDialSSH(sshClient *ssh.Client) (*TransportSSH, error) {
	t := new(TransportSSH)
=======
// NoDialSSH - create a new NETCONF session over the given ssh Client.
func NoDialSSH(sshClient *ssh.Client, options ...TransportSSHOption) (*Session, error) {
	t := new(TransportSSH)
	for _, opt := range options {
		opt(t)
	}

	if t.logger == nil {
		t.logger = slog.New(slog.NewJSONHandler(io.Discard, nil))
	}

>>>>>>> 90306449
	t.sshClient = sshClient
	err := t.setupSession()
	if err != nil {
		err := t.Close()
		if err != nil {
			return nil, err
		}
		return nil, err
	}
<<<<<<< HEAD
	return t, nil
=======
	return NewSession(t, WithSessionLogger(t.logger)), nil
>>>>>>> 90306449
}

// SSHConfigPubKeyFile is a convenience function that takes a username, private key
// and passphrase and returns a new ssh.ClientConfig setup to pass credentials
// to DialSSH
func SSHConfigPubKeyFile(user string, file string, passphrase string) (*ssh.ClientConfig, error) {
	buf, err := ioutil.ReadFile(file)
	if err != nil {
		return nil, err
	}
	block, rest := pem.Decode(buf)
	if len(rest) > 0 {
		return nil, fmt.Errorf("pem: unable to decode file %s", file)
	}

	if x509.IsEncryptedPEMBlock(block) {
		b, err := x509.DecryptPEMBlock(block, []byte(passphrase))
		if err != nil {
			return nil, err
		}
		buf = pem.EncodeToMemory(&pem.Block{
			Type:  block.Type,
			Bytes: b,
		})
	}

	key, err := ssh.ParsePrivateKey(buf)
	if err != nil {
		return nil, err
	}
	return &ssh.ClientConfig{
		User: user,
		Auth: []ssh.AuthMethod{
			ssh.PublicKeys(key),
		},
	}, nil

}

func connToTransport(conn net.Conn, config *ssh.ClientConfig) (*TransportSSH, error) {
	c, channel, reqs, err := ssh.NewClientConn(conn, conn.RemoteAddr().String(), config)
	if err != nil {
		return nil, err
	}

	t := &TransportSSH{}
	t.sshClient = ssh.NewClient(c, channel, reqs)

	err = t.setupSession()
	if err != nil {
		return nil, err
	}

	return t, nil
}

type deadlineConn struct {
	net.Conn
	timeout time.Duration
}

func (c *deadlineConn) Read(b []byte) (n int, err error) {
	_ = c.SetReadDeadline(time.Now().Add(c.timeout))
	return c.Conn.Read(b)
}

func (c *deadlineConn) Write(b []byte) (n int, err error) {
	_ = c.SetWriteDeadline(time.Now().Add(c.timeout))
	return c.Conn.Write(b)
}

func (t *TransportSSH) setupSession() error {
	var err error

	t.sshSession, err = t.sshClient.NewSession()
	if err != nil {
		return err
	}

	writer, err := t.sshSession.StdinPipe()
	if err != nil {
		return err
	}

	reader, err := t.sshSession.StdoutPipe()
	if err != nil {
		return err
	}

	t.ReadWriteCloser = NewReadWriteCloser(reader, writer)
	return t.sshSession.RequestSubsystem(sshNetconfSubsystem)
}<|MERGE_RESOLUTION|>--- conflicted
+++ resolved
@@ -12,10 +12,8 @@
 	"crypto/x509"
 	"encoding/pem"
 	"fmt"
-	"io"
-	"io/ioutil"
-	"log/slog"
 	"net"
+	"os"
 	"strings"
 	"time"
 
@@ -30,23 +28,12 @@
 	sshNetconfSubsystem = "netconf"
 )
 
-// TransportSSHOption allow optional configuration for the TransportSSH.
-type TransportSSHOption func(*TransportSSH)
-
 // TransportSSH maintains the information necessary to communicate with the
 // remote device over SSH
 type TransportSSH struct {
 	transportBasicIO
 	sshClient  *ssh.Client
 	sshSession *ssh.Session
-	logger     Logger
-}
-
-// WithTransportSSHLogger set the TransportSSH logger provided in the TransportSSH option.
-func WithTransportSSHLogger(logger Logger) TransportSSHOption {
-	return func(t *TransportSSH) {
-		t.logger = logger
-	}
 }
 
 // Close closes an existing SSH session and socket if they exist.
@@ -103,14 +90,8 @@
 
 // DialSSH creates a new SSH Transport.
 // See TransportSSH.Dial for arguments.
-<<<<<<< HEAD
 func DialSSH(target string, config *ssh.ClientConfig) (*TransportSSH, error) {
 	t := new(TransportSSH)
-=======
-func DialSSH(target string, config *ssh.ClientConfig) (*Session, error) {
-	t := new(TransportSSH)
-
->>>>>>> 90306449
 	err := t.Dial(target, config)
 	if err != nil {
 		err := t.Close()
@@ -119,11 +100,7 @@
 		}
 		return nil, err
 	}
-<<<<<<< HEAD
-	return t, nil
-=======
-	return NewSession(t), nil
->>>>>>> 90306449
+	return t, nil
 }
 
 // DialSSHTimeout creates a new SSH Transport with timeout.
@@ -161,23 +138,9 @@
 	return t, nil
 }
 
-<<<<<<< HEAD
 // NoDialSSH - create a new TransportSSH from given ssh Client.
 func NoDialSSH(sshClient *ssh.Client) (*TransportSSH, error) {
 	t := new(TransportSSH)
-=======
-// NoDialSSH - create a new NETCONF session over the given ssh Client.
-func NoDialSSH(sshClient *ssh.Client, options ...TransportSSHOption) (*Session, error) {
-	t := new(TransportSSH)
-	for _, opt := range options {
-		opt(t)
-	}
-
-	if t.logger == nil {
-		t.logger = slog.New(slog.NewJSONHandler(io.Discard, nil))
-	}
-
->>>>>>> 90306449
 	t.sshClient = sshClient
 	err := t.setupSession()
 	if err != nil {
@@ -187,18 +150,14 @@
 		}
 		return nil, err
 	}
-<<<<<<< HEAD
-	return t, nil
-=======
-	return NewSession(t, WithSessionLogger(t.logger)), nil
->>>>>>> 90306449
+	return t, nil
 }
 
 // SSHConfigPubKeyFile is a convenience function that takes a username, private key
 // and passphrase and returns a new ssh.ClientConfig setup to pass credentials
 // to DialSSH
 func SSHConfigPubKeyFile(user string, file string, passphrase string) (*ssh.ClientConfig, error) {
-	buf, err := ioutil.ReadFile(file)
+	buf, err := os.ReadFile(file)
 	if err != nil {
 		return nil, err
 	}
